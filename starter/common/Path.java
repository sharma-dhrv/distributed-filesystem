--- conflicted
+++ resolved
@@ -111,17 +111,16 @@
         }
     }
 
-<<<<<<< HEAD
+    public Path(ArrayList<String> components){
+    	this.pathComponents = components;
+    }
+
     public Path(Path path) {
         if (path == null) {
             throw new IllegalArgumentException("The exting Path is null");
         }
-        this.pathComponents = new LinkedList<String>();
+        this.pathComponents = new ArrayList<>();
         this.pathComponents.addAll((Collection<String>)path.pathComponents);
-=======
-    public Path(ArrayList<String> components){
-    	this.pathComponents = components;
->>>>>>> 0564c604
     }
 
     /** Returns an iterator over the components of the path.
@@ -279,7 +278,7 @@
 
     public void removeLastComponent(){
         if (!pathComponents.isEmpty()){
-            pathComponents.removeLast();
+            pathComponents.remove(pathComponents.size()-1);
         }
     }
 
