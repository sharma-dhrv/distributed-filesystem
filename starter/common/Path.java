--- conflicted
+++ resolved
@@ -246,16 +246,11 @@
      */
     public String last()
     {
-<<<<<<< HEAD
-        // Bottom half starts here
-        throw new UnsupportedOperationException("not implemented");
-=======
         if (this.isRoot()) {
           throw new IllegalArgumentException("Path represents the root and has no last component");
         }
 
         return this.pathComponents.get(pathComponents.size()-1);
->>>>>>> c5546c2d
     }
 
     /** Determines if the given path is a subpath of this path.
